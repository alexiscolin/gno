--- conflicted
+++ resolved
@@ -180,13 +180,9 @@
 	}
 
 	switch {
-<<<<<<< HEAD
-	case gnourl.IsRealm(), gnourl.IsPure() || gnourl.IsUser():
-=======
 	case aliasExists && aliasTarget.Kind == StaticMarkdown:
 		return h.GetMarkdownView(gnourl, aliasTarget.Value)
-	case gnourl.IsRealm(), gnourl.IsPure():
->>>>>>> c1219b1f
+	case gnourl.IsRealm(), gnourl.IsPure(), gnourl.IsUser():
 		return h.GetPackageView(gnourl)
 	default:
 		h.Logger.Debug("invalid path: path is neither a pure package or a realm")

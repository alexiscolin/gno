const pxToRem = (px) => px / 16;

export default {
<<<<<<< HEAD
  content: ["./components/**/*.{html,ts}"],
  theme: {
    screens: {
      xs: `${pxToRem(360)}rem`,
      sm: `${pxToRem(480)}rem`,
      md: `${pxToRem(640)}rem`,
      lg: `${pxToRem(820)}rem`,
      xl: `${pxToRem(1020)}rem`,
      xxl: `${pxToRem(1366)}rem`,
      max: `${pxToRem(1580)}rem`,
    },
    zIndex: {
      min: "-1",
      1: "1",
      2: "2",
      100: "100",
      max: "9999",
    },
    container: {
      center: true,
      padding: `${pxToRem(40)}rem`,
    },
    borderRadius: {
      sm: `${pxToRem(4)}rem`,
      DEFAULT: `${pxToRem(6)}rem`,
      full: "9999px",
    },
    colors: {
      light: "#FFFFFF",
      gray: {
        50: "#F0F0F0", // Background color
        100: "#E2E2E2", // Title dark color
        200: "#BDBDBD", // Content dark color
        300: "#999999", // Muted color
        400: "#7C7C7C", // Border color
        600: "#54595D", // Content color
        800: "#131313", // Background dark color
        900: "#080809", // Title color
      },
      green: {
        50: "#F0F9FF",
        400: "#60AB96", // Primary dark color
        600: "#226C57", // Primary light color
        900: "#144134",
      },
      blue: {
        50: "#F0F9FF",
        400: "#49AFEB",
        600: "#3E96C9", // Note alert color
        900: "#21506B",
      },
      yellow: {
        50: "#FFFCF1",
        400: "#FACC32",
        600: "#FBBF24",
        900: "#7b4807",
      },
      red: {
        50: "#FEF2F2",
        400: "#EB6C49",
        600: "#C95C3E", // Caution alert color
        900: "#6B2521",
      },
      purple: {
        50: "#F5F3FF",
        400: "#7F49EB",
        600: "#6C3EC9", // Tip alert color
        900: "#39216B",
      },
      transparent: "transparent",
      current: "currentColor",
      inherit: "inherit",
    },
    fontFamily: {
      mono: [
        "Roboto",
        'Menlo, Consolas, "Ubuntu Mono", "Roboto Mono", "DejaVu Sans Mono", monospace;',
      ],
      interVar: [
        '"Inter var"',
        '-apple-system, BlinkMacSystemFont, "Segoe UI", Roboto, "Helvetica Neue", Arial, "Noto Sans", "Apple Color Emoji", "Segoe UI Emoji", "Segoe UI Symbol", "Noto Color Emoji", sans-serif',
      ],
    },
    fontSize: {
      0: "0",
      50: `${pxToRem(12)}rem`,
      100: `${pxToRem(14)}rem`,
      200: `${pxToRem(16)}rem`,
      300: `${pxToRem(18)}rem`,
      400: `${pxToRem(20)}rem`,
      500: `${pxToRem(22)}rem`,
      600: `${pxToRem(24)}rem`,
      700: `${pxToRem(32)}rem`,
      800: `${pxToRem(38)}rem`,
      900: `${pxToRem(42)}rem`,
    },
  },
  safelist: [
    "realm-view",
    { pattern: /^realm-view/ },
    "link-external",
    "link-internal",
    "link-tx",
    "link-user",
    "tooltip",
    "pt-6",
  ],
  plugins: [],
=======
	content: ["./components/**/*.{html,ts}"],
	theme: {
		screens: {
			xs: `${pxToRem(360)}rem`,
			sm: `${pxToRem(480)}rem`,
			md: `${pxToRem(640)}rem`,
			lg: `${pxToRem(820)}rem`,
			xl: `${pxToRem(1020)}rem`,
			xxl: `${pxToRem(1366)}rem`,
			max: `${pxToRem(1580)}rem`,
		},
		zIndex: {
			min: "-1",
			1: "1",
			2: "2",
			100: "100",
			max: "9999",
		},
		container: {
			center: true,
			padding: `${pxToRem(40)}rem`,
		},
		borderRadius: {
			sm: `${pxToRem(4)}rem`,
			DEFAULT: `${pxToRem(6)}rem`,
			full: "9999px",
		},
		colors: {
			light: "#FFFFFF",
			gray: {
				50: "#F0F0F0", // Background color
				100: "#E2E2E2", // Title dark color
				200: "#BDBDBD", // Content dark color
				300: "#999999", // Muted color
				400: "#7C7C7C", // Border color
				600: "#54595D", // Content color
				800: "#131313", // Background dark color
				900: "#080809", // Title color
			},
			green: {
				50: "#F0F9FF",
				400: "#60AB96", // Primary dark color
				600: "#226C57", // Primary light color
				900: "#144134",
			},
			blue: {
				50: "#F0F9FF",
				400: "#49AFEB",
				600: "#3E96C9", // Note alert color
				900: "#21506B",
			},
			yellow: {
				50: "#FFFCF1",
				400: "#FACC32",
				600: "#FBBF24",
				900: "#7b4807",
			},
			red: {
				50: "#FEF2F2",
				400: "#EB6C49",
				600: "#C95C3E", // Caution alert color
				900: "#6B2521",
			},
			purple: {
				50: "#F5F3FF",
				400: "#7F49EB",
				600: "#6C3EC9", // Tip alert color
				900: "#39216B",
			},
			transparent: "transparent",
			current: "currentColor",
			inherit: "inherit",
		},
		fontFamily: {
			mono: [
				"Roboto",
				'Menlo, Consolas, "Ubuntu Mono", "Roboto Mono", "DejaVu Sans Mono", monospace;',
			],
			interVar: [
				'"Inter var"',
				'-apple-system, BlinkMacSystemFont, "Segoe UI", Roboto, "Helvetica Neue", Arial, "Noto Sans", "Apple Color Emoji", "Segoe UI Emoji", "Segoe UI Symbol", "Noto Color Emoji", sans-serif',
			],
		},
		fontSize: {
			0: "0",
			50: `${pxToRem(12)}rem`,
			100: `${pxToRem(14)}rem`,
			200: `${pxToRem(16)}rem`,
			300: `${pxToRem(18)}rem`,
			400: `${pxToRem(20)}rem`,
			500: `${pxToRem(22)}rem`,
			600: `${pxToRem(24)}rem`,
			700: `${pxToRem(32)}rem`,
			800: `${pxToRem(38)}rem`,
			900: `${pxToRem(42)}rem`,
		},
	},
	safelist: [
		"realm-view",
		{ pattern: /^realm-view/ },
		"link-external",
		"link-internal",
		"link-tx",
		"tooltip",
		"pt-6",
	],
	plugins: [],
>>>>>>> 59595d42
};<|MERGE_RESOLUTION|>--- conflicted
+++ resolved
@@ -1,116 +1,6 @@
 const pxToRem = (px) => px / 16;
 
 export default {
-<<<<<<< HEAD
-  content: ["./components/**/*.{html,ts}"],
-  theme: {
-    screens: {
-      xs: `${pxToRem(360)}rem`,
-      sm: `${pxToRem(480)}rem`,
-      md: `${pxToRem(640)}rem`,
-      lg: `${pxToRem(820)}rem`,
-      xl: `${pxToRem(1020)}rem`,
-      xxl: `${pxToRem(1366)}rem`,
-      max: `${pxToRem(1580)}rem`,
-    },
-    zIndex: {
-      min: "-1",
-      1: "1",
-      2: "2",
-      100: "100",
-      max: "9999",
-    },
-    container: {
-      center: true,
-      padding: `${pxToRem(40)}rem`,
-    },
-    borderRadius: {
-      sm: `${pxToRem(4)}rem`,
-      DEFAULT: `${pxToRem(6)}rem`,
-      full: "9999px",
-    },
-    colors: {
-      light: "#FFFFFF",
-      gray: {
-        50: "#F0F0F0", // Background color
-        100: "#E2E2E2", // Title dark color
-        200: "#BDBDBD", // Content dark color
-        300: "#999999", // Muted color
-        400: "#7C7C7C", // Border color
-        600: "#54595D", // Content color
-        800: "#131313", // Background dark color
-        900: "#080809", // Title color
-      },
-      green: {
-        50: "#F0F9FF",
-        400: "#60AB96", // Primary dark color
-        600: "#226C57", // Primary light color
-        900: "#144134",
-      },
-      blue: {
-        50: "#F0F9FF",
-        400: "#49AFEB",
-        600: "#3E96C9", // Note alert color
-        900: "#21506B",
-      },
-      yellow: {
-        50: "#FFFCF1",
-        400: "#FACC32",
-        600: "#FBBF24",
-        900: "#7b4807",
-      },
-      red: {
-        50: "#FEF2F2",
-        400: "#EB6C49",
-        600: "#C95C3E", // Caution alert color
-        900: "#6B2521",
-      },
-      purple: {
-        50: "#F5F3FF",
-        400: "#7F49EB",
-        600: "#6C3EC9", // Tip alert color
-        900: "#39216B",
-      },
-      transparent: "transparent",
-      current: "currentColor",
-      inherit: "inherit",
-    },
-    fontFamily: {
-      mono: [
-        "Roboto",
-        'Menlo, Consolas, "Ubuntu Mono", "Roboto Mono", "DejaVu Sans Mono", monospace;',
-      ],
-      interVar: [
-        '"Inter var"',
-        '-apple-system, BlinkMacSystemFont, "Segoe UI", Roboto, "Helvetica Neue", Arial, "Noto Sans", "Apple Color Emoji", "Segoe UI Emoji", "Segoe UI Symbol", "Noto Color Emoji", sans-serif',
-      ],
-    },
-    fontSize: {
-      0: "0",
-      50: `${pxToRem(12)}rem`,
-      100: `${pxToRem(14)}rem`,
-      200: `${pxToRem(16)}rem`,
-      300: `${pxToRem(18)}rem`,
-      400: `${pxToRem(20)}rem`,
-      500: `${pxToRem(22)}rem`,
-      600: `${pxToRem(24)}rem`,
-      700: `${pxToRem(32)}rem`,
-      800: `${pxToRem(38)}rem`,
-      900: `${pxToRem(42)}rem`,
-    },
-  },
-  safelist: [
-    "realm-view",
-    { pattern: /^realm-view/ },
-    "link-external",
-    "link-internal",
-    "link-tx",
-    "link-user",
-    "tooltip",
-    "pt-6",
-  ],
-  plugins: [],
-=======
 	content: ["./components/**/*.{html,ts}"],
 	theme: {
 		screens: {
@@ -209,14 +99,14 @@
 		},
 	},
 	safelist: [
-		"realm-view",
-		{ pattern: /^realm-view/ },
-		"link-external",
-		"link-internal",
-		"link-tx",
-		"tooltip",
-		"pt-6",
+		 "realm-view",
+    { pattern: /^realm-view/ },
+    "link-external",
+    "link-internal",
+    "link-tx",
+    "link-user",
+    "tooltip",
+    "pt-6",
 	],
 	plugins: [],
->>>>>>> 59595d42
 };
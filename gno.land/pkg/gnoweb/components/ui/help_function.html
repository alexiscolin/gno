--- conflicted
+++ resolved
@@ -126,12 +126,8 @@
           <button
             class="js-copy-btn absolute top-2 right-2 text-gray-400 hover:text-gray-600"
             aria-label="Copy Command"
-<<<<<<< HEAD
-            data-copy-target="help-cmd-{{ .Name }}"
-=======
             data-copy-btn="help-cmd-{{ .Name }}"
             data-copy-remove-comments
->>>>>>> 8bd65def
           >
             {{ template "ui/copy" }}
           </button>
@@ -143,13 +139,8 @@
 # and avoid trusting any computer connected to the internet,
 # as your private keys could be exposed.
 
-<<<<<<< HEAD
-gnokey maketx call -pkgpath "{{ $.PkgFullPath }}" -func "{{ .Name }}"{{ range .Params }} -args "<span data-role="help-code-args" data-arg="{{ .Name }}"></span>"{{ end }} -gas-fee 1000000ugnot -gas-wanted 5000000 -broadcast -chainid "{{ $.ChainId }}" -remote "{{ $.Remote }}" <span data-role="help-code-address">ADDRESS</span></span><span data-code-mode="secure" class="inline" data-copy-content="help-cmd-{{ .Name }}">gnokey query -remote "{{ $.Remote }}" auth/accounts/<span data-role="help-code-address">ADDRESS</span>
-gnokey maketx call -pkgpath "{{ $.PkgFullPath }}" -func "{{ .Name }}" {{ range .Params }} -args "<span data-role="help-code-args" data-arg="{{ .Name }}"></span>"{{ end }} -gas-fee 1000000ugnot -gas-wanted 5000000 -send "" <span data-role="help-code-address">ADDRESS</span> > call.tx
-=======
 gnokey maketx call -pkgpath "{{ $.PkgPath }}" -func "{{ .Name }}"{{ range .Params }} -args "<span data-role="help-code-args" data-arg="{{ .Name }}"></span>"{{ end }} -gas-fee 1000000ugnot -gas-wanted 5000000 -send "<span data-role="help-code-send"></span>" -broadcast -chainid "{{ $.ChainId }}" -remote "{{ $.Remote }}" <span data-role="help-code-address">ADDRESS</span></span><span data-code-mode="secure" class="inline" data-copy-content="help-cmd-{{ .Name }}">gnokey query -remote "{{ $.Remote }}" auth/accounts/<span data-role="help-code-address">ADDRESS</span>
 gnokey maketx call -pkgpath "{{ $.PkgPath }}" -func "{{ .Name }}" {{ range .Params }} -args "<span data-role="help-code-args" data-arg="{{ .Name }}"></span>"{{ end }} -gas-fee 1000000ugnot -gas-wanted 5000000 -send "<span data-role="help-code-send"></span>" <span data-role="help-code-address">ADDRESS</span> > call.tx
->>>>>>> 8bd65def
 gnokey sign -tx-path call.tx -chainid "{{ $.ChainId }}" -account-number ACCOUNTNUMBER -account-sequence SEQUENCENUMBER <span data-role="help-code-address">ADDRESS</span>
 gnokey broadcast -remote "{{ $.Remote }}" call.tx</span></code></pre>
           {{/* prettier-ignore-end */}}

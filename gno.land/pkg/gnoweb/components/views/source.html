{{ define "renderSource" }}
<!-- Source ToC -->
{{ with render .ComponentTOC }} {{ template "layout/aside" . }} {{ end }}

<!-- Source Info -->
<header
  class="mt-10 lg:row-start-1 row-span-1 col-span-1 lg:col-span-7 flex flex-col xl:flex-row justify-between mb-4"
>
  <div class="flex items-center">
    <h1 class="text-600 text-gray-900 font-bold">{{ .FileName }}</h1>
  </div>
  <div
    class="flex gap-12 text-gray-300 items-center justify-between text-gray-400"
  >
<<<<<<< HEAD
    <div class="flex items-center">
      <h1 class="text-600 text-gray-900 font-bold">{{ .FileName }}</h1>
    </div>
    <div
      class="flex gap-12 text-gray-300 items-center justify-between text-gray-400"
    >
      <span class="pt-0.5">{{ .FileSize }} · {{ .FileLines }} lines</span>
      <div class="flex gap-2 xl:gap-3 items-center">
        <button
          class="js-copy-btn group flex items-center gap-0.5 pt-0.5 hover:text-gray-600"
          data-copy-target="source-code"
        >
          {{ template "ui/copy" }}
          <span class="hidden xl:inline">Copy</span>
        </button>
        <a
          href="{{ .FileDownload }}"
          class="flex items-center gap-0.5 pt-0.5 hover:text-gray-600"
          download="{{ .FileName }}"
        >
          <svg class="w-5 h-5 xxl:w-4 xxl:h-4 shrink-0 inline-block">
            <use href="#ico-ddl"></use>
          </svg>
          <span class="hidden xl:inline">Download</span>
        </a>
      </div>
=======
    <span class="pt-0.5">{{ .FileSize }} · {{ .FileLines }} lines</span>
    <div class="flex gap-2 xl:gap-3 items-center">
      <button
        class="js-copy-btn group flex items-center gap-0.5 pt-0.5 hover:text-gray-600"
        data-copy-btn="source-code"
      >
        {{ template "ui/copy" }}
        <span class="hidden xl:inline">Copy</span>
      </button>
      <a
        href="{{ .FileDownload }}"
        class="flex items-center gap-0.5 pt-0.5 hover:text-gray-600"
        download="{{ .FileName }}"
      >
        <svg class="w-5 h-5 xxl:w-4 xxl:h-4 shrink-0 inline-block">
          <use href="#ico-ddl"></use>
        </svg>
        <span class="hidden xl:inline">Download</span>
      </a>
>>>>>>> 8bd65def
    </div>
  </div>
</header>

<!-- Source Content -->
{{ template "layout/article" .Article }} {{ end }}<|MERGE_RESOLUTION|>--- conflicted
+++ resolved
@@ -12,34 +12,6 @@
   <div
     class="flex gap-12 text-gray-300 items-center justify-between text-gray-400"
   >
-<<<<<<< HEAD
-    <div class="flex items-center">
-      <h1 class="text-600 text-gray-900 font-bold">{{ .FileName }}</h1>
-    </div>
-    <div
-      class="flex gap-12 text-gray-300 items-center justify-between text-gray-400"
-    >
-      <span class="pt-0.5">{{ .FileSize }} · {{ .FileLines }} lines</span>
-      <div class="flex gap-2 xl:gap-3 items-center">
-        <button
-          class="js-copy-btn group flex items-center gap-0.5 pt-0.5 hover:text-gray-600"
-          data-copy-target="source-code"
-        >
-          {{ template "ui/copy" }}
-          <span class="hidden xl:inline">Copy</span>
-        </button>
-        <a
-          href="{{ .FileDownload }}"
-          class="flex items-center gap-0.5 pt-0.5 hover:text-gray-600"
-          download="{{ .FileName }}"
-        >
-          <svg class="w-5 h-5 xxl:w-4 xxl:h-4 shrink-0 inline-block">
-            <use href="#ico-ddl"></use>
-          </svg>
-          <span class="hidden xl:inline">Download</span>
-        </a>
-      </div>
-=======
     <span class="pt-0.5">{{ .FileSize }} · {{ .FileLines }} lines</span>
     <div class="flex gap-2 xl:gap-3 items-center">
       <button
@@ -59,7 +31,6 @@
         </svg>
         <span class="hidden xl:inline">Download</span>
       </a>
->>>>>>> 8bd65def
     </div>
   </div>
 </header>

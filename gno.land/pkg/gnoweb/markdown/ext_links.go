--- conflicted
+++ resolved
@@ -24,18 +24,11 @@
 	tooltipTxLink       = "Transaction link"
 	tooltipUserLink     = "User profile"
 
-<<<<<<< HEAD
-	// Icons for link types
-	iconExternalLink = "↗"
-	iconInternalLink = "↔"
-	iconTxLink       = "⚡︎"
-	iconUserLink     = "⤴"
-=======
 	// SVG icon ids for link types
 	iconExternalLink = "ico-external-link"
 	iconInternalLink = "ico-internal-link"
 	iconTxLink       = "ico-tx-link"
->>>>>>> 7ca8a42b
+  iconUserLink     = "ico-tx-user"
 
 	// CSS classes for link types
 	classLinkExternal = "link-external"
@@ -202,13 +195,6 @@
 	class   string
 }
 
-<<<<<<< HEAD
-var linkTypes = map[GnoLinkType]linkTypeInfo{
-	GnoLinkTypeExternal: {tooltipExternalLink, iconExternalLink, classLinkExternal},
-	GnoLinkTypeInternal: {tooltipInternalLink, iconInternalLink, classLinkInternal},
-	GnoLinkTypePackage:  {tooltipTxLink, iconTxLink, classLinkTx},
-	GnoLinkTypeUser:     {tooltipUserLink, iconUserLink, classLinkUser},
-=======
 // getLinkIcons returns all icons that should be displayed for a given link
 func getLinkIcons(n *GnoLink) []linkTypeInfo {
 	var icons []linkTypeInfo
@@ -220,6 +206,8 @@
 			icons = append(icons, linkTypeInfo{tooltipExternalLink, iconExternalLink, classLinkExternal})
 		case GnoLinkTypeInternal:
 			icons = append(icons, linkTypeInfo{tooltipInternalLink, iconInternalLink, classLinkInternal})
+    case GnoLinkTypeUser:
+      icons = append(icons, linkTypeInfo{tooltipUserLink, iconUserLink, classLinkUser})
 		}
 	}
 
@@ -229,7 +217,6 @@
 	}
 
 	return icons
->>>>>>> 7ca8a42b
 }
 
 // renderGnoLink renders a link node.
@@ -270,22 +257,7 @@
 		w.WriteString(`<svg class="w-3 h-3"><use href="#` + icon.iconID + `"></use></svg>`)
 		w.WriteString("</span>")
 	}
-
-<<<<<<< HEAD
-	// Add external/internal/user icon span if needed.
-	if n.LinkType != GnoLinkTypePackage {
-		if info, ok := linkTypes[n.LinkType]; ok {
-			writeHTMLTag(w, "span", []attr{
-				{"class", info.class + " js-tooltip tooltip font-sans"},
-				{"data-tooltip", info.tooltip},
-			})
-			w.WriteString(info.icon)
-			w.WriteString("</span>")
-		}
-	}
-
-=======
->>>>>>> 7ca8a42b
+  
 	// Write closing tag <a>.
 	w.WriteString("</a>")
 

--- conflicted
+++ resolved
@@ -7,12 +7,9 @@
 	"sort"
 	"strings"
 
-<<<<<<< HEAD
 	"github.com/gnolang/gno/gno.land/pkg/gnoweb/weburl"
 	"github.com/gnolang/gno/gno.land/pkg/sdk/vm"
-=======
 	"github.com/gnolang/gno/gnovm/pkg/doc"
->>>>>>> 7d16ffd1
 )
 
 // MockPackage represents a mock package with files and function signatures.
